from flask import Flask, request, jsonify
from dotenv import load_dotenv
import os
import re 
import requests
<<<<<<< HEAD
import asyncio
# from langchain_community.embeddings import HuggingFaceEmbeddings
from langchain.text_splitter import RecursiveCharacterTextSplitter
from langchain_community.vectorstores import FAISS
from langchain_community.document_loaders import PyPDFLoader, UnstructuredWordDocumentLoader
from langchain.tools.retriever import create_retriever_tool
from langchain_huggingface import HuggingFaceEmbeddings

=======
import re
from langchain_community.embeddings import HuggingFaceEmbeddings
from langchain.text_splitter import RecursiveCharacterTextSplitter 
from langchain.tools.retriever import create_retriever_tool
from langchain_community.vectorstores import FAISS
from langchain_community.document_loaders import AsyncHtmlLoader, PyPDFLoader, UnstructuredWordDocumentLoader
>>>>>>> 24aa559e

# Load environment variables
load_dotenv()
HUGGINGFACE_ACCESS_TOKEN = os.getenv("HUGGINGFACE_ACCESS_TOKEN")
GROQ_API_KEY = os.getenv("GROQ_API_KEY")
GROQ_API_URL = "https://api.groq.com/openai/v1/chat/completions"

<<<<<<< HEAD
if not GROQ_API_KEY or not HUGGINGFACE_ACCESS_TOKEN:
    raise ValueError("Missing API keys! Ensure GROQ_API_KEY and HUGGINGFACE_ACCESS_TOKEN are set.")

# Flask app
app = Flask(__name__)

# Load documents (synchronously for better Flask integration)
def load_documents():
    pdf_loader = PyPDFLoader("./hotela.pdf")
    pdf_documents = pdf_loader.load()

    word_loader = UnstructuredWordDocumentLoader("./business.docx")
    word_documents = word_loader.load()

    return pdf_documents + word_documents

# Prepare document chunks
documents = load_documents()
splitter = RecursiveCharacterTextSplitter(chunk_size=500, chunk_overlap=100)
split_documents = splitter.split_documents(documents)
=======
app = Flask(__name__)

# Initialize embedding model
embedding_model = HuggingFaceEmbeddings(
    model_name="sentence-transformers/multi-qa-mpnet-base-dot-v1",
    model_kwargs={'token': HUGGINGFACE_ACCESS_TOKEN}
)

# FAISS index path (saves memory by keeping data on disk)
FAISS_INDEX_PATH = "./faiss_index"

def load_documents():
    """ Load and process documents only when needed (Lazy Loading) """
    try:
        web_loader = AsyncHtmlLoader(["https://hotelaapp.com"])
        docs = web_loader.load()

        pdf_loader = PyPDFLoader("./hotela.pdf")
        pdf_documents = pdf_loader.load()

        word_loader = UnstructuredWordDocumentLoader("./business.docx")
        word_documents = word_loader.load()

        # Combine all sources
        all_documents = docs + pdf_documents + word_documents
>>>>>>> 24aa559e

        # Split documents into chunks
        splitter = RecursiveCharacterTextSplitter(chunk_size=1500, chunk_overlap=300)
        return splitter.split_documents(all_documents)

    except Exception as e:
        print(f"Error loading documents: {e}")
        return []  # Return empty list if error occurs

<<<<<<< HEAD
# Create FAISS vector store
vectordb = FAISS.from_documents(split_documents, embedding_model)

# Create retriever
retriever = vectordb.as_retriever(search_kwargs={"k": 5})

# Create retriever tool
retriever_tool = create_retriever_tool(
    retriever,
    name="Hotelaapp_search",
    description="Search for information about Hotelaapp.com"
)

# Function to send queries to Groq API
=======
# Load FAISS if exists, otherwise create it
if os.path.exists(FAISS_INDEX_PATH):
    vectordb = FAISS.load_local(FAISS_INDEX_PATH, embedding_model)
else:
    documents = load_documents()
    vectordb = FAISS.from_documents(documents, embedding_model)
    vectordb.save_local(FAISS_INDEX_PATH)  # Save FAISS index to disk

# Create retriever
retriever = vectordb.as_retriever(search_kwargs={"k": 10})
retriever_tool = create_retriever_tool(retriever, name="Hotelaapp.com_search", description="Search for information about Hotelaapp.com")

>>>>>>> 24aa559e
def query_groq(question):
    """ Send query to Groq API """
    headers = {
        "Authorization": f"Bearer {GROQ_API_KEY}",
        "Content-Type": "application/json",
    }
    payload = {
        "model": "mixtral-8x7b-32768",
        "messages": [
            {"role": "system", "content": "You are a helpful assistant. Keep responses short and precise."},
            {"role": "user", "content": question}
        ],
<<<<<<< HEAD
        "temperature": 0.5,  # Lower temp = more focused responses
        "max_tokens": 200,   
    }
    try:
        response = requests.post(GROQ_API_URL, json=payload, headers=headers)
        response.raise_for_status()  # Raise error for bad status codes
        raw_response = response.json()["choices"][0]["message"]["content"]
        return raw_response.strip()
    except requests.exceptions.RequestException as e:
        return f"Error: {str(e)}"
=======
        "temperature": 0.5,
        "max_tokens": 200,
    }
    response = requests.post(GROQ_API_URL, json=payload, headers=headers)

    if response.status_code == 200:
        return response.json()["choices"][0]["message"]["content"].strip()
    return f"Error: {response.json()}"
>>>>>>> 24aa559e

@app.route("/", methods=["GET"])
def home():
    return "Welcome to the Hotela Chatbot API! Use the /chat endpoint to interact."

<<<<<<< HEAD
# Chat endpoint
@app.route("/chat", methods=["POST"])
def chat():
    global retriever_tool  # Lazy-load retriever tool only when needed

    if not request.is_json:
        return jsonify({"error": "Request must be JSON"}), 415

    data = request.get_json()
    user_query = data.get("query", "").strip().lower()

    if not user_query:
        return jsonify({"error": "Missing 'query' field"}), 400

    # Handle greetings more flexibly (removes punctuation and matches common greetings)
    greetings_pattern = r"^(hello|hi|hey|how are you|good morning|good evening)[\W]*$"
    
    if re.match(greetings_pattern, user_query):
        return jsonify({"response": "Hello! How can I assist you today?"})

    # Lazy-load retriever tool (reduces memory usage)
    if not retriever_tool:
        retriever_tool = create_retriever_tool(
            retriever,
            name="Hotelaapp_search",
            description="Search for information about Hotelaapp.com"
        )

    # Retrieve relevant context with reduced search size (k=5)
=======
@app.route("/chat", methods=["POST"])
def chat():
    """ Handle chat requests """
    if not request.is_json:
        return jsonify({"error": "Request must be JSON"}), 415

    data = request.get_json()
    user_query = data.get("query", "").strip().lower()

    if not user_query:
        return jsonify({"error": "Missing 'query' field"}), 400

    # Handle greetings flexibly
    greetings_pattern = r"^(hello|hi|hey|how are you|good morning|good evening)[\W]*$"
    if re.match(greetings_pattern, user_query):
        return jsonify({"response": "Hello! How can I assist you today?"})

    # Retrieve relevant context
>>>>>>> 24aa559e
    relevant_context = retriever_tool.run(user_query)

    if not relevant_context or len(relevant_context) < 10:
        return jsonify({"response": "I'm here to help! What would you like to know?"})

<<<<<<< HEAD
    # Query Groq API with context
=======
    # Query Groq API
>>>>>>> 24aa559e
    full_prompt = f"Context: {relevant_context}\n\nUser: {user_query}"
    response = query_groq(full_prompt)

    # Remove excessive newlines and multiple spaces
    cleaned_response = re.sub(r"\s+", " ", response).strip()

    return jsonify({"response": cleaned_response})

if __name__ == "__main__":
    app.run(host="0.0.0.0", port=5000, debug=True)<|MERGE_RESOLUTION|>--- conflicted
+++ resolved
@@ -3,23 +3,11 @@
 import os
 import re 
 import requests
-<<<<<<< HEAD
-import asyncio
-# from langchain_community.embeddings import HuggingFaceEmbeddings
 from langchain.text_splitter import RecursiveCharacterTextSplitter
 from langchain_community.vectorstores import FAISS
 from langchain_community.document_loaders import PyPDFLoader, UnstructuredWordDocumentLoader
 from langchain.tools.retriever import create_retriever_tool
 from langchain_huggingface import HuggingFaceEmbeddings
-
-=======
-import re
-from langchain_community.embeddings import HuggingFaceEmbeddings
-from langchain.text_splitter import RecursiveCharacterTextSplitter 
-from langchain.tools.retriever import create_retriever_tool
-from langchain_community.vectorstores import FAISS
-from langchain_community.document_loaders import AsyncHtmlLoader, PyPDFLoader, UnstructuredWordDocumentLoader
->>>>>>> 24aa559e
 
 # Load environment variables
 load_dotenv()
@@ -27,7 +15,6 @@
 GROQ_API_KEY = os.getenv("GROQ_API_KEY")
 GROQ_API_URL = "https://api.groq.com/openai/v1/chat/completions"
 
-<<<<<<< HEAD
 if not GROQ_API_KEY or not HUGGINGFACE_ACCESS_TOKEN:
     raise ValueError("Missing API keys! Ensure GROQ_API_KEY and HUGGINGFACE_ACCESS_TOKEN are set.")
 
@@ -48,8 +35,6 @@
 documents = load_documents()
 splitter = RecursiveCharacterTextSplitter(chunk_size=500, chunk_overlap=100)
 split_documents = splitter.split_documents(documents)
-=======
-app = Flask(__name__)
 
 # Initialize embedding model
 embedding_model = HuggingFaceEmbeddings(
@@ -57,34 +42,6 @@
     model_kwargs={'token': HUGGINGFACE_ACCESS_TOKEN}
 )
 
-# FAISS index path (saves memory by keeping data on disk)
-FAISS_INDEX_PATH = "./faiss_index"
-
-def load_documents():
-    """ Load and process documents only when needed (Lazy Loading) """
-    try:
-        web_loader = AsyncHtmlLoader(["https://hotelaapp.com"])
-        docs = web_loader.load()
-
-        pdf_loader = PyPDFLoader("./hotela.pdf")
-        pdf_documents = pdf_loader.load()
-
-        word_loader = UnstructuredWordDocumentLoader("./business.docx")
-        word_documents = word_loader.load()
-
-        # Combine all sources
-        all_documents = docs + pdf_documents + word_documents
->>>>>>> 24aa559e
-
-        # Split documents into chunks
-        splitter = RecursiveCharacterTextSplitter(chunk_size=1500, chunk_overlap=300)
-        return splitter.split_documents(all_documents)
-
-    except Exception as e:
-        print(f"Error loading documents: {e}")
-        return []  # Return empty list if error occurs
-
-<<<<<<< HEAD
 # Create FAISS vector store
 vectordb = FAISS.from_documents(split_documents, embedding_model)
 
@@ -99,20 +56,6 @@
 )
 
 # Function to send queries to Groq API
-=======
-# Load FAISS if exists, otherwise create it
-if os.path.exists(FAISS_INDEX_PATH):
-    vectordb = FAISS.load_local(FAISS_INDEX_PATH, embedding_model)
-else:
-    documents = load_documents()
-    vectordb = FAISS.from_documents(documents, embedding_model)
-    vectordb.save_local(FAISS_INDEX_PATH)  # Save FAISS index to disk
-
-# Create retriever
-retriever = vectordb.as_retriever(search_kwargs={"k": 10})
-retriever_tool = create_retriever_tool(retriever, name="Hotelaapp.com_search", description="Search for information about Hotelaapp.com")
-
->>>>>>> 24aa559e
 def query_groq(question):
     """ Send query to Groq API """
     headers = {
@@ -125,33 +68,25 @@
             {"role": "system", "content": "You are a helpful assistant. Keep responses short and precise."},
             {"role": "user", "content": question}
         ],
-<<<<<<< HEAD
         "temperature": 0.5,  # Lower temp = more focused responses
         "max_tokens": 200,   
     }
-    try:
-        response = requests.post(GROQ_API_URL, json=payload, headers=headers)
-        response.raise_for_status()  # Raise error for bad status codes
+    response = requests.post(GROQ_API_URL, json=payload, headers=headers)
+    
+    if response.status_code == 200:
         raw_response = response.json()["choices"][0]["message"]["content"]
-        return raw_response.strip()
-    except requests.exceptions.RequestException as e:
-        return f"Error: {str(e)}"
-=======
-        "temperature": 0.5,
-        "max_tokens": 200,
-    }
-    response = requests.post(GROQ_API_URL, json=payload, headers=headers)
-
-    if response.status_code == 200:
-        return response.json()["choices"][0]["message"]["content"].strip()
-    return f"Error: {response.json()}"
->>>>>>> 24aa559e
+        
+        # Post-processing: Remove unnecessary formatting
+        clean_response = raw_response.replace("\n\n", " ").replace("\n", " ").strip()
+        
+        return clean_response
+    else:
+        return f"Error: {response.json()}"
 
 @app.route("/", methods=["GET"])
 def home():
     return "Welcome to the Hotela Chatbot API! Use the /chat endpoint to interact."
 
-<<<<<<< HEAD
 # Chat endpoint
 @app.route("/chat", methods=["POST"])
 def chat():
@@ -181,36 +116,12 @@
         )
 
     # Retrieve relevant context with reduced search size (k=5)
-=======
-@app.route("/chat", methods=["POST"])
-def chat():
-    """ Handle chat requests """
-    if not request.is_json:
-        return jsonify({"error": "Request must be JSON"}), 415
-
-    data = request.get_json()
-    user_query = data.get("query", "").strip().lower()
-
-    if not user_query:
-        return jsonify({"error": "Missing 'query' field"}), 400
-
-    # Handle greetings flexibly
-    greetings_pattern = r"^(hello|hi|hey|how are you|good morning|good evening)[\W]*$"
-    if re.match(greetings_pattern, user_query):
-        return jsonify({"response": "Hello! How can I assist you today?"})
-
-    # Retrieve relevant context
->>>>>>> 24aa559e
     relevant_context = retriever_tool.run(user_query)
 
     if not relevant_context or len(relevant_context) < 10:
         return jsonify({"response": "I'm here to help! What would you like to know?"})
 
-<<<<<<< HEAD
     # Query Groq API with context
-=======
-    # Query Groq API
->>>>>>> 24aa559e
     full_prompt = f"Context: {relevant_context}\n\nUser: {user_query}"
     response = query_groq(full_prompt)
 
